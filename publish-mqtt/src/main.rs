use anyhow::Context;
use futures::stream::StreamExt;
use futures::{FutureExt, TryFutureExt};
use homie::{Datatype, HomieDevice, Node, Property};
use mijia::{
    get_sensors, hashmap_from_file, start_notify_sensor, MijiaEvent, MijiaSession, Readings,
    SensorProps,
};
use rumqttc::MqttOptions;
use rustls::ClientConfig;
use std::collections::{HashMap, VecDeque};
use std::sync::Arc;
use std::time::{Duration, Instant};
use tokio::sync::Mutex;
use tokio::{task, time, try_join};

const DEFAULT_MQTT_PREFIX: &str = "homie";
const DEFAULT_DEVICE_ID: &str = "mijia-bridge";
const DEFAULT_DEVICE_NAME: &str = "Mijia bridge";
const DEFAULT_HOST: &str = "test.mosquitto.org";
const DEFAULT_PORT: u16 = 1883;
const SCAN_INTERVAL: Duration = Duration::from_secs(15);
const CONNECT_INTERVAL: Duration = Duration::from_secs(1);
const UPDATE_TIMEOUT: Duration = Duration::from_secs(60);
const SENSOR_NAMES_FILENAME: &str = "sensor_names.conf";

#[tokio::main]
async fn main() -> Result<(), anyhow::Error> {
    dotenv::dotenv()?;
    pretty_env_logger::init();
    color_backtrace::install();

    let device_id = std::env::var("DEVICE_ID").unwrap_or_else(|_| DEFAULT_DEVICE_ID.to_string());
    let device_name =
        std::env::var("DEVICE_NAME").unwrap_or_else(|_| DEFAULT_DEVICE_NAME.to_string());
    let client_name = std::env::var("CLIENT_NAME").unwrap_or_else(|_| device_id.clone());

    let host = std::env::var("HOST").unwrap_or_else(|_| DEFAULT_HOST.to_string());

    let port = std::env::var("PORT")
        .ok()
        .and_then(|val| val.parse::<u16>().ok())
        .unwrap_or(DEFAULT_PORT);

    let mut mqttoptions = MqttOptions::new(client_name, host, port);

    let username = std::env::var("USERNAME").ok();
    let password = std::env::var("PASSWORD").ok();

    mqttoptions.set_keep_alive(5);
    if let (Some(u), Some(p)) = (username, password) {
        mqttoptions.set_credentials(u, p);
    }

    // Use `env -u USE_TLS` to unset this variable if you need to clear it.
    if std::env::var("USE_TLS").is_ok() {
        let mut client_config = ClientConfig::new();
        client_config.root_store =
            rustls_native_certs::load_native_certs().expect("could not load platform certs");
        mqttoptions.set_tls_client_config(Arc::new(client_config));
    }

    let mqtt_prefix =
        std::env::var("MQTT_PREFIX").unwrap_or_else(|_| DEFAULT_MQTT_PREFIX.to_string());
    let device_base = format!("{}/{}", mqtt_prefix, device_id);
    let (homie, homie_handle) = HomieDevice::builder(&device_base, &device_name, mqttoptions)
        .spawn()
        .await?;

    let local = task::LocalSet::new();

    // Connect a bluetooth session.
    let (dbus_handle, bt_session) = MijiaSession::new().await?;

    let sensor_handle = local.run_until(async move { run_sensor_system(homie, &bt_session).await });

    // Poll everything to completion, until the first one bombs out.
    let res: Result<_, anyhow::Error> = try_join! {
        // If this ever finishes, we lost connection to D-Bus.
        dbus_handle,
        // Bluetooth finished first. Convert error and get on with your life.
        sensor_handle.map(|res| Ok(res?)),
        // MQTT event loop finished first.
<<<<<<< HEAD
        mqtt_handle.map_err(|err| anyhow::anyhow!(err)),
=======
        homie_handle,
>>>>>>> 47a96a26
    };
    res?;
    Ok(())
}

#[derive(Debug)]
enum ConnectionStatus {
    /// Not yet attempted to connect. Might already be connected from a previous
    /// run of this program.
    Unknown,
    /// Connected, but could not subscribe to updates. GATT characteristics
    /// sometimes take a while to show up after connecting, so this retry is
    /// a bit of a work-around.
    SubscribingFailedOnce,
    /// Disconnected because we stopped getting updates.
    WatchdogTimeOut,
    /// We explicity disconnected because something else went wrong.
    Disconnected,
    /// We received a Disconnected event.
    /// This should only be treated as informational, because disconnection
    /// events might be received racily. The sensor might actually be Connected.
    MarkedDisconnected,
    /// Connected and subscribed to updates
    Connected,
}

#[derive(Debug)]
struct Sensor {
    object_path: String,
    mac_address: String,
    name: String,
    last_update_timestamp: Instant,
    connection_status: ConnectionStatus,
}

impl Sensor {
    const PROPERTY_ID_TEMPERATURE: &'static str = "temperature";
    const PROPERTY_ID_HUMIDITY: &'static str = "humidity";
    const PROPERTY_ID_BATTERY: &'static str = "battery";

    pub fn new(props: SensorProps, sensor_names: &HashMap<String, String>) -> Self {
        let name = sensor_names
            .get(&props.mac_address)
            .cloned()
            .unwrap_or_else(|| props.mac_address.clone());
        Self {
            object_path: props.object_path,
            mac_address: props.mac_address,
            name,
            last_update_timestamp: Instant::now(),
            connection_status: ConnectionStatus::Unknown,
        }
    }

    pub fn node_id(&self) -> String {
        self.mac_address.replace(":", "")
    }

    fn as_node(&self) -> Node {
        Node::new(
            &self.node_id(),
            &self.name,
            "Mijia sensor",
            vec![
                Property::new(
                    Self::PROPERTY_ID_TEMPERATURE,
                    "Temperature",
                    Datatype::Float,
                    false,
                    Some("ºC"),
                    None,
                ),
                Property::new(
                    Self::PROPERTY_ID_HUMIDITY,
                    "Humidity",
                    Datatype::Integer,
                    false,
                    Some("%"),
                    None,
                ),
                Property::new(
                    Self::PROPERTY_ID_BATTERY,
                    "Battery level",
                    Datatype::Integer,
                    false,
                    Some("%"),
                    None,
                ),
            ],
        )
    }

    async fn publish_readings(
        &mut self,
        homie: &HomieDevice,
        readings: &Readings,
    ) -> Result<(), anyhow::Error> {
        println!("{} {} ({})", self.mac_address, readings, self.name);

        let node_id = self.node_id();
        self.last_update_timestamp = Instant::now();
        homie
            .publish_value(
                &node_id,
                Self::PROPERTY_ID_TEMPERATURE,
                format!("{:.2}", readings.temperature),
            )
            .await
            .with_context(|| std::line!().to_string())?;
        homie
            .publish_value(&node_id, Self::PROPERTY_ID_HUMIDITY, readings.humidity)
            .await
            .with_context(|| std::line!().to_string())?;
        homie
            .publish_value(
                &node_id,
                Self::PROPERTY_ID_BATTERY,
                readings.battery_percent,
            )
            .await
            .with_context(|| std::line!().to_string())?;
        Ok(())
    }
}

#[derive(Debug)]
struct SensorState {
    sensors_to_connect: VecDeque<Sensor>,
    sensors_connected: Vec<Sensor>,
    homie: HomieDevice,
}

async fn run_sensor_system(
    mut homie: HomieDevice,
    bt_session: &MijiaSession,
) -> Result<(), anyhow::Error> {
    let sensor_names = hashmap_from_file(SENSOR_NAMES_FILENAME)?;

    homie
        .ready()
        .await
        .with_context(|| std::line!().to_string())?;

    let state = Arc::new(Mutex::new(SensorState {
        sensors_to_connect: VecDeque::new(),
        sensors_connected: vec![],
        homie,
    }));

    let connection_loop_handle =
        bluetooth_connection_loop(state.clone(), bt_session, &sensor_names);
    let event_loop_handle = service_bluetooth_event_queue(state.clone(), bt_session);
    try_join!(connection_loop_handle, event_loop_handle).map(|((), ())| ())
}

async fn bluetooth_connection_loop(
    state: Arc<Mutex<SensorState>>,
    bt_session: &MijiaSession,
    sensor_names: &HashMap<String, String>,
) -> Result<(), anyhow::Error> {
    let mut next_scan_due = Instant::now();
    loop {
        let now = Instant::now();
        if now > next_scan_due && state.lock().await.sensors_connected.len() < sensor_names.len() {
            next_scan_due = now + SCAN_INTERVAL;
            check_for_sensors(state.clone(), bt_session, &sensor_names)
                .await
                .with_context(|| std::line!().to_string())?;
        }

        {
            let state = &mut *state.lock().await;
            connect_first_sensor_in_queue(
                bt_session,
                &mut state.homie,
                &mut state.sensors_connected,
                &mut state.sensors_to_connect,
            )
            .await
            .with_context(|| std::line!().to_string())?;
        }

        {
            let state = &mut *state.lock().await;
            disconnect_first_stale_sensor(
                &mut state.homie,
                &mut state.sensors_connected,
                &mut state.sensors_to_connect,
            )
            .await
            .with_context(|| std::line!().to_string())?;
        }
        time::delay_for(CONNECT_INTERVAL).await;
    }
}

async fn check_for_sensors(
    state: Arc<Mutex<SensorState>>,
    bt_session: &MijiaSession,
    sensor_names: &HashMap<String, String>,
) -> Result<(), anyhow::Error> {
    bt_session.start_discovery().await?;

    let sensors = get_sensors(bt_session)
        .await
        .with_context(|| std::line!().to_string())?;
    let state = &mut *state.lock().await;
    for props in sensors {
        if sensor_names.contains_key(&props.mac_address)
            && !state
                .sensors_to_connect
                .iter()
                .chain(state.sensors_connected.iter())
                .find(|s| s.mac_address == props.mac_address)
                .is_some()
        {
            state
                .sensors_to_connect
                .push_back(Sensor::new(props, &sensor_names))
        }
    }
    Ok(())
}

async fn connect_first_sensor_in_queue(
    bt_session: &MijiaSession,
    homie: &mut HomieDevice,
    sensors_connected: &mut Vec<Sensor>,
    sensors_to_connect: &mut VecDeque<Sensor>,
) -> Result<(), anyhow::Error> {
    println!("{} sensors in queue to connect.", sensors_to_connect.len());
    // Try to connect to a sensor.
    if let Some(mut sensor) = sensors_to_connect.pop_front() {
        println!("Trying to connect to {}", sensor.name);
        match connect_start_sensor(bt_session, homie, &mut sensor).await {
            Err(e) => {
                println!("Failed to connect to {}: {:?}", sensor.name, e);
                sensors_to_connect.push_back(sensor);
            }
            Ok(()) => {
                println!("Connected to {} and started notifications", sensor.name);
                sensors_connected.push(sensor);
            }
        }
    }
    Ok(())
}

async fn connect_start_sensor<'a>(
    bt_session: &MijiaSession,
    homie: &mut HomieDevice,
    sensor: &mut Sensor,
) -> Result<(), anyhow::Error> {
    println!("Connecting from status: {:?}", sensor.connection_status);
    bt_session
        .connect(&sensor.object_path)
        .await
        .with_context(|| std::line!().to_string())?;
    match start_notify_sensor(bt_session, &sensor.object_path).await {
        Ok(()) => {
            homie
                .add_node(sensor.as_node())
                .await
                .with_context(|| std::line!().to_string())?;
            sensor.connection_status = ConnectionStatus::Connected;
            sensor.last_update_timestamp = Instant::now();
            Ok(())
        }
        Err(e) => {
            // If starting notifications failed a second time, disconnect so
            // that we start again from a clean state next time.
            match sensor.connection_status {
                ConnectionStatus::Unknown
                | ConnectionStatus::Disconnected
                | ConnectionStatus::MarkedDisconnected
                | ConnectionStatus::WatchdogTimeOut => {
                    sensor.connection_status = ConnectionStatus::SubscribingFailedOnce;
                }
                ConnectionStatus::SubscribingFailedOnce => {
                    bt_session
                        .disconnect(&sensor.object_path)
                        .await
                        .with_context(|| std::line!().to_string())?;
                    sensor.connection_status = ConnectionStatus::Disconnected;
                }
                ConnectionStatus::Connected => panic!("This should never happen."),
            };
            Err(e)
        }
    }
}

/// If a sensor hasn't sent any updates in a while, disconnect it and add it back to the
/// connect queue.
async fn disconnect_first_stale_sensor(
    homie: &mut HomieDevice,
    sensors_connected: &mut Vec<Sensor>,
    sensors_to_connect: &mut VecDeque<Sensor>,
) -> Result<(), anyhow::Error> {
    let now = Instant::now();
    if let Some(sensor_index) = sensors_connected
        .iter()
        .position(|s| now - s.last_update_timestamp > UPDATE_TIMEOUT)
    {
        let mut sensor = sensors_connected.remove(sensor_index);
        println!(
            "No update from {} for {:?}, reconnecting",
            sensor.name,
            now - sensor.last_update_timestamp
        );
        sensor.connection_status = ConnectionStatus::WatchdogTimeOut;
        homie
            .remove_node(&sensor.node_id())
            .await
            .with_context(|| std::line!().to_string())?;
        sensors_to_connect.push_back(sensor);
    }
    Ok(())
}

async fn service_bluetooth_event_queue(
    state: Arc<Mutex<SensorState>>,
    bt_session: &MijiaSession,
) -> Result<(), anyhow::Error> {
    println!("Subscribing to events");
    let (msg_match, mut events) = bt_session.event_stream().await?;
    println!("Processing events");

    while let Some(event) = events.next().await {
        handle_bluetooth_event(state.clone(), event)
            .await
            .with_context(|| std::line!().to_string())?
    }

    bt_session
        .connection
        .remove_match(msg_match.token())
        .await?;
    // This should be unreachable, because the events Stream should never end,
    // unless something has gone horribly wrong (or msg_match got dropped?)
    panic!("no more events");
}

async fn handle_bluetooth_event(
    state: Arc<Mutex<SensorState>>,
    event: MijiaEvent,
) -> Result<(), anyhow::Error> {
    let state = &mut *state.lock().await;
    let homie = &mut state.homie;
    let sensors_connected = &mut state.sensors_connected;
    let sensors_to_connect = &mut state.sensors_to_connect;
    match event {
        MijiaEvent::Readings {
            object_path,
            readings,
        } => {
            if let Some(sensor) = sensors_connected
                .iter_mut()
                .find(|s| s.object_path == object_path)
            {
                sensor.publish_readings(homie, &readings).await?;
            } else if let Some(sensor_index) = sensors_to_connect
                .iter()
                .position(|s| s.object_path == object_path)
            {
                let mut sensor = sensors_to_connect.remove(sensor_index).unwrap();
                println!(
                    "Got update from disconnected device {}. Connecting.",
                    object_path
                );
                homie
                    .add_node(sensor.as_node())
                    .await
                    .with_context(|| std::line!().to_string())?;
                sensor.publish_readings(homie, &readings).await?;
                sensor.connection_status = ConnectionStatus::Connected;
                sensors_connected.push(sensor);
            }
        }
        MijiaEvent::Disconnected { object_path } => {
            if let Some(sensor_index) = sensors_connected
                .iter()
                .position(|s| s.object_path == object_path)
            {
                let mut sensor = sensors_connected.remove(sensor_index);
                println!("{} disconnected", sensor.name);
                sensor.connection_status = ConnectionStatus::MarkedDisconnected;
                homie.remove_node(&sensor.node_id()).await?;
                sensors_to_connect.push_back(sensor);
            } else {
                println!(
                    "{} disconnected but wasn't known to be connected.",
                    object_path
                );
            }
        }
    };

    Ok(())
}<|MERGE_RESOLUTION|>--- conflicted
+++ resolved
@@ -81,11 +81,7 @@
         // Bluetooth finished first. Convert error and get on with your life.
         sensor_handle.map(|res| Ok(res?)),
         // MQTT event loop finished first.
-<<<<<<< HEAD
-        mqtt_handle.map_err(|err| anyhow::anyhow!(err)),
-=======
-        homie_handle,
->>>>>>> 47a96a26
+        homie_handle.map_err(|err| anyhow::anyhow!(err)),
     };
     res?;
     Ok(())
